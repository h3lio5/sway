--- conflicted
+++ resolved
@@ -255,38 +255,6 @@
     }
 }
 
-<<<<<<< HEAD
-=======
-impl ReplaceSelfType for TyDeclaration {
-    fn replace_self_type(&mut self, engines: Engines<'_>, self_type: TypeId) {
-        use TyDeclaration::*;
-        match self {
-            VariableDeclaration(ref mut var_decl) => var_decl.replace_self_type(engines, self_type),
-            FunctionDeclaration {
-                ref mut decl_id, ..
-            } => decl_id.replace_self_type(engines, self_type),
-            TraitDeclaration {
-                ref mut decl_id, ..
-            } => decl_id.replace_self_type(engines, self_type),
-            StructDeclaration {
-                ref mut decl_id, ..
-            } => decl_id.replace_self_type(engines, self_type),
-            EnumDeclaration {
-                ref mut decl_id, ..
-            } => decl_id.replace_self_type(engines, self_type),
-            ImplTrait {
-                ref mut decl_id, ..
-            } => decl_id.replace_self_type(engines, self_type),
-            // generics in an ABI is unsupported by design
-            AbiDeclaration { .. }
-            | ConstantDeclaration { .. }
-            | StorageDeclaration { .. }
-            | GenericTypeForFunctionScope { .. }
-            | ErrorRecovery(_) => (),
-        }
-    }
-}
-
 impl TyDeclaration {
     pub fn get_fun_decl_ref(&self) -> Option<DeclRefFunction> {
         if let TyDeclaration::FunctionDeclaration {
@@ -306,7 +274,6 @@
     }
 }
 
->>>>>>> 40cf1c27
 impl Spanned for TyDeclaration {
     fn span(&self) -> Span {
         use TyDeclaration::*;
