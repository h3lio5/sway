use sway_types::{Ident, Span, Spanned};

use crate::{
    declaration_engine::*,
<<<<<<< HEAD
    language::{ty::*, Purity, Visibility},
    transform,
=======
    language::{parsed, ty::*, Purity, Visibility},
>>>>>>> a676a4ba
    type_system::*,
};

#[derive(Clone, Debug, Eq)]
pub struct TyFunctionDeclaration {
    pub name: Ident,
    pub body: TyCodeBlock,
    pub parameters: Vec<TyFunctionParameter>,
    pub span: Span,
    pub attributes: transform::AttributesMap,
    pub return_type: TypeId,
    pub initial_return_type: TypeId,
    pub type_parameters: Vec<TypeParameter>,
    /// Used for error messages -- the span pointing to the return type
    /// annotation of the function
    pub return_type_span: Span,
    pub(crate) visibility: Visibility,
    /// whether this function exists in another contract and requires a call to it or not
    pub(crate) is_contract_call: bool,
    pub(crate) purity: Purity,
}

impl From<&TyFunctionDeclaration> for TyAstNode {
    fn from(o: &TyFunctionDeclaration) -> Self {
        let span = o.span.clone();
        TyAstNode {
            content: TyAstNodeContent::Declaration(TyDeclaration::FunctionDeclaration(
                de_insert_function(o.clone()),
            )),
            span,
        }
    }
}

// NOTE: Hash and PartialEq must uphold the invariant:
// k1 == k2 -> hash(k1) == hash(k2)
// https://doc.rust-lang.org/std/collections/struct.HashMap.html
impl PartialEq for TyFunctionDeclaration {
    fn eq(&self, other: &Self) -> bool {
        self.name == other.name
            && self.body == other.body
            && self.parameters == other.parameters
            && look_up_type_id(self.return_type) == look_up_type_id(other.return_type)
            && self.type_parameters == other.type_parameters
            && self.visibility == other.visibility
            && self.is_contract_call == other.is_contract_call
            && self.purity == other.purity
    }
}

impl CopyTypes for TyFunctionDeclaration {
    fn copy_types(&mut self, type_mapping: &TypeMapping) {
        self.type_parameters
            .iter_mut()
            .for_each(|x| x.copy_types(type_mapping));
        self.parameters
            .iter_mut()
            .for_each(|x| x.copy_types(type_mapping));
        self.return_type.copy_types(type_mapping);
        self.body.copy_types(type_mapping);
    }
}

impl Spanned for TyFunctionDeclaration {
    fn span(&self) -> Span {
        self.span.clone()
    }
}

impl MonomorphizeHelper for TyFunctionDeclaration {
    fn type_parameters(&self) -> &[TypeParameter] {
        &self.type_parameters
    }

    fn name(&self) -> &Ident {
        &self.name
    }
}

impl TyFunctionDeclaration {
    /// Used to create a stubbed out function when the function fails to compile, preventing cascading
    /// namespace errors
    pub(crate) fn error(decl: parsed::FunctionDeclaration) -> TyFunctionDeclaration {
        let parsed::FunctionDeclaration {
            name,
            return_type,
            span,
            return_type_span,
            visibility,
            ..
        } = decl;
        let initial_return_type = insert_type(return_type);
        TyFunctionDeclaration {
            purity: Default::default(),
            name,
            body: TyCodeBlock {
                contents: Default::default(),
            },
            span,
            attributes: Default::default(),
            is_contract_call: false,
            return_type_span,
            parameters: Default::default(),
            visibility,
            return_type: initial_return_type,
            initial_return_type,
            type_parameters: Default::default(),
        }
    }
}

#[derive(Debug, Clone, Eq)]
pub struct TyFunctionParameter {
    pub name: Ident,
    pub is_reference: bool,
    pub is_mutable: bool,
    pub mutability_span: Span,
    pub type_id: TypeId,
    pub initial_type_id: TypeId,
    pub type_span: Span,
}

// NOTE: Hash and PartialEq must uphold the invariant:
// k1 == k2 -> hash(k1) == hash(k2)
// https://doc.rust-lang.org/std/collections/struct.HashMap.html
impl PartialEq for TyFunctionParameter {
    fn eq(&self, other: &Self) -> bool {
        self.name == other.name
            && look_up_type_id(self.type_id) == look_up_type_id(other.type_id)
            && self.is_mutable == other.is_mutable
    }
}

impl CopyTypes for TyFunctionParameter {
    fn copy_types(&mut self, type_mapping: &TypeMapping) {
        self.type_id.copy_types(type_mapping);
    }
}<|MERGE_RESOLUTION|>--- conflicted
+++ resolved
@@ -2,12 +2,8 @@
 
 use crate::{
     declaration_engine::*,
-<<<<<<< HEAD
-    language::{ty::*, Purity, Visibility},
+    language::{parsed, ty::*, Purity, Visibility},
     transform,
-=======
-    language::{parsed, ty::*, Purity, Visibility},
->>>>>>> a676a4ba
     type_system::*,
 };
 
