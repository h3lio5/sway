--- conflicted
+++ resolved
@@ -1,11 +1,7 @@
-<<<<<<< HEAD
-use std::hash::{Hash, Hasher};
-=======
 use std::{
     cmp::Ordering,
     hash::{Hash, Hasher},
 };
->>>>>>> 504f2c09
 
 use sway_error::error::CompileError;
 use sway_types::{Span, Spanned};
@@ -26,11 +22,7 @@
 }
 
 impl HashWithEngines for TraitConstraint {
-<<<<<<< HEAD
     fn hash<H: Hasher>(&self, state: &mut H, type_engine: &TypeEngine) {
-=======
-    fn hash<H: Hasher>(&self, state: &mut H, engines: Engines<'_>) {
->>>>>>> 504f2c09
         self.trait_name.hash(state);
         self.type_arguments.hash(state, type_engine);
     }
