use super::*;
use crate::{
    engine_threading::*,
    language::{ty, CallPath},
    Ident,
};
use sway_error::error::CompileError;
use sway_types::{integer_bits::IntegerBits, span::Span, Spanned};

use std::{
    cmp::Ordering,
    collections::HashSet,
    fmt,
    hash::{Hash, Hasher},
};

#[derive(Debug, Clone, Hash, Eq, PartialEq, PartialOrd, Ord)]
pub enum AbiName {
    Deferred,
    Known(CallPath),
}

impl fmt::Display for AbiName {
    fn fmt(&self, f: &mut std::fmt::Formatter<'_>) -> std::fmt::Result {
        f.write_str(
            &(match self {
                AbiName::Deferred => "for unspecified ABI".to_string(),
                AbiName::Known(cp) => cp.to_string(),
            }),
        )
    }
}

/// A slow set primitive using `==` to check for containment.
#[derive(Clone)]
pub struct VecSet<T>(pub Vec<T>);

impl<T: fmt::Debug> fmt::Debug for VecSet<T> {
    fn fmt(&self, f: &mut fmt::Formatter<'_>) -> fmt::Result {
        self.0.fmt(f)
    }
}

impl<T> core::ops::Deref for VecSet<T> {
    type Target = [T];
    fn deref(&self) -> &Self::Target {
        &self.0
    }
}

impl<T: PartialEqWithEngines> VecSet<T> {
    pub fn eq(&self, other: &Self, type_engine: &TypeEngine) -> bool {
        self.0.len() <= other.0.len()
            && self
                .0
                .iter()
                .all(|x| other.0.iter().any(|y| x.eq(y, type_engine)))
    }
}

impl<T: PartialEqWithEngines> PartialEqWithEngines for VecSet<T> {
    fn eq(&self, other: &Self, type_engine: &TypeEngine) -> bool {
        self.eq(other, type_engine) && other.eq(self, type_engine)
    }
}

/// Type information without an associated value, used for type inferencing and definition.
#[derive(Debug, Clone)]
pub enum TypeInfo {
    Unknown,
    /// Represents a type parameter.
    ///
    /// The equivalent type in the Rust compiler is:
    /// https://doc.rust-lang.org/nightly/nightly-rustc/src/rustc_type_ir/sty.rs.html#190
    UnknownGeneric {
        name: Ident,
        // NOTE(Centril): Used to be BTreeSet; need to revert back later. Must be sorted!
        trait_constraints: VecSet<TraitConstraint>,
    },
    /// Represents a type that will be inferred by the Sway compiler. This type
    /// is created when the user writes code that creates a new ADT that has
    /// type parameters in it's definition, before type inference can determine
    /// what the type of those type parameters are.
    ///
    /// This type would also be created in a case where the user wrote a type
    /// annotation with a wildcard type, like:
    /// `let v: Vec<_> = iter.collect();`. However, this is not yet implemented
    /// in Sway.
    ///
    /// The equivalent type in the Rust compiler is:
    /// https://doc.rust-lang.org/nightly/nightly-rustc/src/rustc_type_ir/sty.rs.html#208
    Placeholder(TypeParameter),
    /// Represents a type created from a type parameter. The argument to this
    /// variant is an index into a [TypeSubstList](super::TypeSubstList).
    // https://doc.rust-lang.org/nightly/nightly-rustc/rustc_middle/ty/enum.TyKind.html#variant.Param
    TypeParam(usize),
    Str(Length),
    UnsignedInteger(IntegerBits),
    Enum {
        call_path: CallPath,
        type_parameters: Vec<TypeParameter>,
        variant_types: Vec<ty::TyEnumVariant>,
    },
    Struct {
        call_path: CallPath,
        type_parameters: Vec<TypeParameter>,
        fields: Vec<ty::TyStructField>,
    },
    Boolean,
    Tuple(Vec<TypeArgument>),
    /// Represents a type which contains methods to issue a contract call.
    /// The specific contract is identified via the `Ident` within.
    ContractCaller {
        abi_name: AbiName,
        // boxed for size
        address: Option<Box<ty::TyExpression>>,
    },
    /// A custom type could be a struct or similar if the name is in scope,
    /// or just a generic parameter if it is not.
    /// At parse time, there is no sense of scope, so this determination is not made
    /// until the semantic analysis stage.
    Custom {
        call_path: CallPath,
        type_arguments: Option<Vec<TypeArgument>>,
    },
    SelfType,
    B256,
    /// This means that specific type of a number is not yet known. It will be
    /// determined via inference at a later time.
    Numeric,
    Contract,
    // used for recovering from errors in the ast
    ErrorRecovery,
    // Static, constant size arrays.
    Array(TypeArgument, Length),
    /// Represents the entire storage declaration struct
    /// Stored without initializers here, as typed struct fields,
    /// so type checking is able to treat it as a struct with fields.
    Storage {
        fields: Vec<ty::TyStructField>,
    },
    /// Raw untyped pointers.
    /// These are represented in memory as u64 but are a different type since pointers only make
    /// sense in the context they were created in. Users can obtain pointers via standard library
    /// functions such `alloc` or `stack_ptr`. These functions are implemented using asm blocks
    /// which can create pointers by (eg.) reading logically-pointer-valued registers, using the
    /// gtf instruction, or manipulating u64s.
    RawUntypedPtr,
    RawUntypedSlice,
}

impl HashWithEngines for TypeInfo {
<<<<<<< HEAD
    fn hash<H: Hasher>(&self, state: &mut H, type_engine: &TypeEngine) {
        std::mem::discriminant(self).hash(state);
=======
    fn hash<H: Hasher>(&self, state: &mut H, engines: Engines<'_>) {
        self.discriminant_value().hash(state);
>>>>>>> 504f2c09
        match self {
            TypeInfo::Str(len) => {
                len.hash(state);
            }
            TypeInfo::UnsignedInteger(bits) => {
                bits.hash(state);
            }
            TypeInfo::Tuple(fields) => {
                fields.hash(state, type_engine);
            }
            TypeInfo::Enum {
                call_path,
                variant_types,
                type_parameters,
            } => {
                call_path.hash(state);
                variant_types.hash(state, type_engine);
                type_parameters.hash(state, type_engine);
            }
            TypeInfo::Struct {
                call_path,
                fields,
                type_parameters,
            } => {
                call_path.hash(state);
                fields.hash(state, type_engine);
                type_parameters.hash(state, type_engine);
            }
            TypeInfo::ContractCaller { abi_name, address } => {
                abi_name.hash(state);
                let address = address
                    .as_ref()
                    .map(|x| x.span.as_str().to_string())
                    .unwrap_or_default();
                address.hash(state);
            }
            TypeInfo::UnknownGeneric {
                name,
                trait_constraints,
            } => {
                name.hash(state);
                trait_constraints.hash(state, type_engine);
            }
            TypeInfo::Custom {
                call_path,
                type_arguments,
            } => {
                call_path.hash(state);
                type_arguments.as_deref().hash(state, type_engine);
            }
            TypeInfo::Storage { fields } => {
                fields.hash(state, type_engine);
            }
            TypeInfo::Array(elem_ty, count) => {
                elem_ty.hash(state, type_engine);
                count.hash(state);
            }
            TypeInfo::Placeholder(ty) => {
                ty.hash(state, type_engine);
            }
            TypeInfo::TypeParam(n) => {
                n.hash(state);
            }
            TypeInfo::Numeric
            | TypeInfo::Boolean
            | TypeInfo::B256
            | TypeInfo::Contract
            | TypeInfo::ErrorRecovery
            | TypeInfo::Unknown
            | TypeInfo::SelfType
            | TypeInfo::RawUntypedPtr
            | TypeInfo::RawUntypedSlice => {}
        }
    }
}

impl EqWithEngines for TypeInfo {}
impl PartialEqWithEngines for TypeInfo {
    fn eq(&self, other: &Self, type_engine: &TypeEngine) -> bool {
        match (self, other) {
            (
                Self::UnknownGeneric {
                    name: l,
                    trait_constraints: ltc,
                },
                Self::UnknownGeneric {
                    name: r,
                    trait_constraints: rtc,
                },
            ) => l == r && ltc.eq(rtc, type_engine),
            (Self::Placeholder(l), Self::Placeholder(r)) => l.eq(r, type_engine),
            (Self::TypeParam(l), Self::TypeParam(r)) => l == r,
            (
                Self::Custom {
                    call_path: l_name,
                    type_arguments: l_type_args,
                },
                Self::Custom {
                    call_path: r_name,
                    type_arguments: r_type_args,
                },
            ) => {
                l_name.suffix == r_name.suffix
                    && l_type_args
                        .as_deref()
                        .eq(&r_type_args.as_deref(), type_engine)
            }
            (Self::Str(l), Self::Str(r)) => l.val() == r.val(),
            (Self::UnsignedInteger(l), Self::UnsignedInteger(r)) => l == r,
            (
                Self::Enum {
                    call_path: l_name,
                    variant_types: l_variant_types,
                    type_parameters: l_type_parameters,
                },
                Self::Enum {
                    call_path: r_name,
                    variant_types: r_variant_types,
                    type_parameters: r_type_parameters,
                },
            ) => {
                l_name == r_name
                    && l_variant_types.eq(r_variant_types, type_engine)
                    && l_type_parameters.eq(r_type_parameters, type_engine)
            }
            (
                Self::Struct {
                    call_path: l_name,
                    fields: l_fields,
                    type_parameters: l_type_parameters,
                },
                Self::Struct {
                    call_path: r_name,
                    fields: r_fields,
                    type_parameters: r_type_parameters,
                },
            ) => {
                l_name == r_name
                    && l_fields.eq(r_fields, type_engine)
                    && l_type_parameters.eq(r_type_parameters, type_engine)
            }
            (Self::Tuple(l), Self::Tuple(r)) => l
                .iter()
                .zip(r.iter())
                .map(|(l, r)| {
                    type_engine
                        .get(l.type_id)
                        .eq(&type_engine.get(r.type_id), type_engine)
                })
                .all(|x| x),
            (
                Self::ContractCaller {
                    abi_name: l_abi_name,
                    address: l_address,
                },
                Self::ContractCaller {
                    abi_name: r_abi_name,
                    address: r_address,
                },
            ) => {
                l_abi_name == r_abi_name
                    && l_address.as_deref().eq(&r_address.as_deref(), type_engine)
            }
            (Self::Array(l0, l1), Self::Array(r0, r1)) => {
                type_engine
                    .get(l0.type_id)
                    .eq(&type_engine.get(r0.type_id), type_engine)
                    && l1.val() == r1.val()
            }
            (TypeInfo::Storage { fields: l_fields }, TypeInfo::Storage { fields: r_fields }) => {
                l_fields.eq(r_fields, type_engine)
            }
            (l, r) => l.discriminant_value() == r.discriminant_value(),
        }
    }
}

impl OrdWithEngines for TypeInfo {
    fn cmp(&self, other: &Self, type_engine: &TypeEngine) -> Ordering {
        match (self, other) {
            (
                Self::UnknownGeneric {
                    name: l,
                    trait_constraints: ltc,
                },
                Self::UnknownGeneric {
                    name: r,
                    trait_constraints: rtc,
                },
            ) => l.cmp(r).then_with(|| ltc.cmp(rtc, type_engine)),
            (Self::Placeholder(l), Self::Placeholder(r)) => l.cmp(r, type_engine),
            (
                Self::Custom {
                    call_path: l_call_path,
                    type_arguments: l_type_args,
                },
                Self::Custom {
                    call_path: r_call_path,
                    type_arguments: r_type_args,
                },
            ) => l_call_path.suffix.cmp(&r_call_path.suffix).then_with(|| {
                l_type_args
                    .as_deref()
                    .cmp(&r_type_args.as_deref(), type_engine)
            }),
            (Self::Str(l), Self::Str(r)) => l.val().cmp(&r.val()),
            (Self::UnsignedInteger(l), Self::UnsignedInteger(r)) => l.cmp(r),
            (
                Self::Enum {
                    call_path: l_call_path,
                    type_parameters: ltp,
                    variant_types: lvt,
                },
                Self::Enum {
                    call_path: r_call_path,
                    type_parameters: rtp,
                    variant_types: rvt,
                },
            ) => l_call_path
                .suffix
                .cmp(&r_call_path.suffix)
                .then_with(|| ltp.cmp(rtp, type_engine))
                .then_with(|| lvt.cmp(rvt, type_engine)),
            (
                Self::Struct {
                    call_path: l_call_path,
                    type_parameters: ltp,
                    fields: lf,
                },
                Self::Struct {
                    call_path: r_call_path,
                    type_parameters: rtp,
                    fields: rf,
                },
            ) => l_call_path
                .suffix
                .cmp(&r_call_path.suffix)
                .then_with(|| ltp.cmp(rtp, type_engine))
                .then_with(|| lf.cmp(rf, type_engine)),
            (Self::Tuple(l), Self::Tuple(r)) => l.cmp(r, type_engine),
            (
                Self::ContractCaller {
                    abi_name: l_abi_name,
                    address: _,
                },
                Self::ContractCaller {
                    abi_name: r_abi_name,
                    address: _,
                },
            ) => {
                // NOTE: we assume all contract callers are unique
                l_abi_name.cmp(r_abi_name)
            }
            (Self::Array(l0, l1), Self::Array(r0, r1)) => type_engine
                .get(l0.type_id)
                .cmp(&type_engine.get(r0.type_id), type_engine)
                .then_with(|| l1.val().cmp(&r1.val())),
            (TypeInfo::Storage { fields: l_fields }, TypeInfo::Storage { fields: r_fields }) => {
                l_fields.cmp(r_fields, type_engine)
            }
            (l, r) => l.discriminant_value().cmp(&r.discriminant_value()),
        }
    }
}

impl Default for TypeInfo {
    fn default() -> Self {
        TypeInfo::Unknown
    }
}

impl DisplayWithEngines for TypeInfo {
    fn fmt(&self, f: &mut fmt::Formatter<'_>, engines: Engines<'_>) -> fmt::Result {
        use TypeInfo::*;
        let s = match self {
            Unknown => "unknown".into(),
            UnknownGeneric { name, .. } => name.to_string(),
            Placeholder(_) => "_".to_string(),
            TypeParam(n) => format!("typeparam({n})"),
            Str(x) => format!("str[{}]", x.val()),
            UnsignedInteger(x) => match x {
                IntegerBits::Eight => "u8",
                IntegerBits::Sixteen => "u16",
                IntegerBits::ThirtyTwo => "u32",
                IntegerBits::SixtyFour => "u64",
            }
            .into(),
            Boolean => "bool".into(),
            Custom { call_path, .. } => {
                format!("unresolved {}", call_path.suffix.as_str())
            }
            Tuple(fields) => {
                let field_strs = fields
                    .iter()
                    .map(|field| engines.help_out(field).to_string())
                    .collect::<Vec<String>>();
                format!("({})", field_strs.join(", "))
            }
            SelfType => "Self".into(),
            B256 => "b256".into(),
            Numeric => "numeric".into(),
            Contract => "contract".into(),
            ErrorRecovery => "unknown due to error".into(),
            Enum {
                call_path,
                type_parameters,
                ..
            } => print_inner_types(
                engines,
                call_path.suffix.as_str().to_string(),
                type_parameters.iter().map(|x| x.type_id),
            ),
            Struct {
                call_path,
                type_parameters,
                ..
            } => print_inner_types(
                engines,
                call_path.suffix.as_str().to_string(),
                type_parameters.iter().map(|x| x.type_id),
            ),
            ContractCaller { abi_name, address } => {
                format!(
                    "contract caller {} ( {} )",
                    abi_name,
                    address
                        .as_ref()
                        .map(|address| address.span.as_str().to_string())
                        .unwrap_or_else(|| "None".into())
                )
            }
            Array(elem_ty, count) => {
                format!("[{}; {}]", engines.help_out(elem_ty), count.val())
            }
            Storage { .. } => "contract storage".into(),
            RawUntypedPtr => "raw untyped ptr".into(),
            RawUntypedSlice => "raw untyped slice".into(),
        };
        write!(f, "{s}")
    }
}

impl UnconstrainedTypeParameters for TypeInfo {
    fn type_parameter_is_unconstrained(
        &self,
        engines: Engines<'_>,
        type_parameter: &TypeParameter,
    ) -> bool {
        let type_engine = engines.te();
        let type_parameter_info = type_engine.get(type_parameter.type_id);
        match self {
            TypeInfo::TypeParam(_) => todo!(),
            TypeInfo::UnknownGeneric {
                trait_constraints, ..
            } => {
                self.eq(&type_parameter_info, type_engine)
                    || trait_constraints
                        .iter()
                        .flat_map(|trait_constraint| {
                            trait_constraint.type_arguments.iter().map(|type_arg| {
                                type_arg
                                    .type_id
                                    .type_parameter_is_unconstrained(engines, type_parameter)
                            })
                        })
                        .any(|x| x)
            }
            TypeInfo::Enum {
                type_parameters,
                variant_types,
                ..
            } => {
                let unconstrained_in_type_parameters = type_parameters
                    .iter()
                    .map(|type_param| {
                        type_param
                            .type_id
                            .type_parameter_is_unconstrained(engines, type_parameter)
                    })
                    .any(|x| x);
                let unconstrained_in_variants = variant_types
                    .iter()
                    .map(|variant| {
                        variant
                            .type_argument
                            .type_id
                            .type_parameter_is_unconstrained(engines, type_parameter)
                    })
                    .any(|x| x);
                unconstrained_in_type_parameters || unconstrained_in_variants
            }
            TypeInfo::Struct {
                type_parameters,
                fields,
                ..
            } => {
                let unconstrained_in_type_parameters = type_parameters
                    .iter()
                    .map(|type_param| {
                        type_param
                            .type_id
                            .type_parameter_is_unconstrained(engines, type_parameter)
                    })
                    .any(|x| x);
                let unconstrained_in_fields = fields
                    .iter()
                    .map(|field| {
                        field
                            .type_argument
                            .type_id
                            .type_parameter_is_unconstrained(engines, type_parameter)
                    })
                    .any(|x| x);
                unconstrained_in_type_parameters || unconstrained_in_fields
            }
            TypeInfo::Tuple(elems) => elems
                .iter()
                .map(|elem| {
                    elem.type_id
                        .type_parameter_is_unconstrained(engines, type_parameter)
                })
                .any(|x| x),
            TypeInfo::Custom { type_arguments, .. } => type_arguments
                .clone()
                .unwrap_or_default()
                .iter()
                .map(|type_arg| {
                    type_arg
                        .type_id
                        .type_parameter_is_unconstrained(engines, type_parameter)
                })
                .any(|x| x),
            TypeInfo::Array(elem, _) => elem
                .type_id
                .type_parameter_is_unconstrained(engines, type_parameter),
            TypeInfo::Unknown
            | TypeInfo::Str(_)
            | TypeInfo::UnsignedInteger(_)
            | TypeInfo::Boolean
            | TypeInfo::ContractCaller { .. }
            | TypeInfo::SelfType
            | TypeInfo::B256
            | TypeInfo::Numeric
            | TypeInfo::Contract
            | TypeInfo::ErrorRecovery
            | TypeInfo::RawUntypedPtr
            | TypeInfo::RawUntypedSlice
            | TypeInfo::Storage { .. }
            | TypeInfo::Placeholder(_) => false,
        }
    }
}

impl TypeInfo {
    /// Returns a discriminant for the variant.
    // NOTE: This is approach is not the most straightforward, but is needed
    // because of this missing feature on Rust's `Discriminant` type:
    // https://github.com/rust-lang/rust/pull/106418
    fn discriminant_value(&self) -> u8 {
        match self {
            TypeInfo::Unknown => 0,
            TypeInfo::UnknownGeneric { .. } => 1,
            TypeInfo::Placeholder(_) => 2,
            TypeInfo::Str(_) => 3,
            TypeInfo::UnsignedInteger(_) => 4,
            TypeInfo::Enum { .. } => 5,
            TypeInfo::Struct { .. } => 6,
            TypeInfo::Boolean => 7,
            TypeInfo::Tuple(_) => 8,
            TypeInfo::ContractCaller { .. } => 9,
            TypeInfo::Custom { .. } => 10,
            TypeInfo::SelfType => 11,
            TypeInfo::B256 => 12,
            TypeInfo::Numeric => 13,
            TypeInfo::Contract => 14,
            TypeInfo::ErrorRecovery => 15,
            TypeInfo::Array(_, _) => 16,
            TypeInfo::Storage { .. } => 17,
            TypeInfo::RawUntypedPtr => 18,
            TypeInfo::RawUntypedSlice => 19,
        }
    }

    /// maps a type to a name that is used when constructing function selectors
    pub(crate) fn to_selector_name(
        &self,
        type_engine: &TypeEngine,
        error_msg_span: &Span,
    ) -> CompileResult<String> {
        use TypeInfo::*;
        let name = match self {
            Str(len) => format!("str[{}]", len.val()),
            UnsignedInteger(bits) => {
                use IntegerBits::*;
                match bits {
                    Eight => "u8",
                    Sixteen => "u16",
                    ThirtyTwo => "u32",
                    SixtyFour => "u64",
                }
                .into()
            }
            Boolean => "bool".into(),

            Tuple(fields) => {
                let field_names = {
                    let names = fields
                        .iter()
                        .map(|field_type| {
                            type_engine
                                .to_typeinfo(field_type.type_id, error_msg_span)
                                .expect("unreachable?")
                                .to_selector_name(type_engine, error_msg_span)
                        })
                        .collect::<Vec<CompileResult<String>>>();
                    let mut buf = vec![];
                    for name in names {
                        match name.value {
                            Some(value) => buf.push(value),
                            None => return name,
                        }
                    }
                    buf
                };

                format!("({})", field_names.join(","))
            }
            B256 => "b256".into(),
            Struct {
                fields,
                type_parameters,
                ..
            } => {
                let field_names = {
                    let names = fields
                        .iter()
                        .map(|ty| {
                            let ty = match type_engine
                                .to_typeinfo(ty.type_argument.type_id, error_msg_span)
                            {
                                Err(e) => return err(vec![], vec![e.into()]),
                                Ok(ty) => ty,
                            };
                            ty.to_selector_name(type_engine, error_msg_span)
                        })
                        .collect::<Vec<CompileResult<String>>>();
                    let mut buf = vec![];
                    for name in names {
                        match name.value {
                            Some(value) => buf.push(value),
                            None => return name,
                        }
                    }
                    buf
                };

                let type_arguments = {
                    let type_arguments = type_parameters
                        .iter()
                        .map(|ty| {
                            let ty = match type_engine.to_typeinfo(ty.type_id, error_msg_span) {
                                Err(e) => return err(vec![], vec![e.into()]),
                                Ok(ty) => ty,
                            };
                            ty.to_selector_name(type_engine, error_msg_span)
                        })
                        .collect::<Vec<CompileResult<String>>>();
                    let mut buf = vec![];
                    for arg in type_arguments {
                        match arg.value {
                            Some(value) => buf.push(value),
                            None => return arg,
                        }
                    }
                    buf
                };

                if type_arguments.is_empty() {
                    format!("s({})", field_names.join(","))
                } else {
                    format!("s<{}>({})", type_arguments.join(","), field_names.join(","))
                }
            }
            Enum {
                variant_types,
                type_parameters,
                ..
            } => {
                let variant_names = {
                    let names = variant_types
                        .iter()
                        .map(|ty| {
                            let ty = match type_engine
                                .to_typeinfo(ty.type_argument.type_id, error_msg_span)
                            {
                                Err(e) => return err(vec![], vec![e.into()]),
                                Ok(ty) => ty,
                            };
                            ty.to_selector_name(type_engine, error_msg_span)
                        })
                        .collect::<Vec<CompileResult<String>>>();
                    let mut buf = vec![];
                    for name in names {
                        match name.value {
                            Some(value) => buf.push(value),
                            None => return name,
                        }
                    }
                    buf
                };

                let type_arguments = {
                    let type_arguments = type_parameters
                        .iter()
                        .map(|ty| {
                            let ty = match type_engine.to_typeinfo(ty.type_id, error_msg_span) {
                                Err(e) => return err(vec![], vec![e.into()]),
                                Ok(ty) => ty,
                            };
                            ty.to_selector_name(type_engine, error_msg_span)
                        })
                        .collect::<Vec<CompileResult<String>>>();
                    let mut buf = vec![];
                    for arg in type_arguments {
                        match arg.value {
                            Some(value) => buf.push(value),
                            None => return arg,
                        }
                    }
                    buf
                };
                if type_arguments.is_empty() {
                    format!("e({})", variant_names.join(","))
                } else {
                    format!(
                        "e<{}>({})",
                        type_arguments.join(","),
                        variant_names.join(",")
                    )
                }
            }
            Array(elem_ty, length) => {
                let name = type_engine
                    .get(elem_ty.type_id)
                    .to_selector_name(type_engine, error_msg_span);
                let name = match name.value {
                    Some(name) => name,
                    None => return name,
                };
                format!("a[{};{}]", name, length.val())
            }
            RawUntypedPtr => "rawptr".to_string(),
            RawUntypedSlice => "rawslice".to_string(),
            _ => {
                return err(
                    vec![],
                    vec![CompileError::InvalidAbiType {
                        span: error_msg_span.clone(),
                    }],
                )
            }
        };
        ok(name, vec![], vec![])
    }

    pub fn is_uninhabited(&self, type_engine: &TypeEngine) -> bool {
        let id_uninhabited = |id| type_engine.get(id).is_uninhabited(type_engine);

        match self {
            TypeInfo::Enum { variant_types, .. } => variant_types
                .iter()
                .all(|variant_type| id_uninhabited(variant_type.type_argument.type_id)),
            TypeInfo::Struct { fields, .. } => fields
                .iter()
                .any(|field| id_uninhabited(field.type_argument.type_id)),
            TypeInfo::Tuple(fields) => fields
                .iter()
                .any(|field_type| id_uninhabited(field_type.type_id)),
            TypeInfo::Array(elem_ty, length) => length.val() > 0 && id_uninhabited(elem_ty.type_id),
            _ => false,
        }
    }

    pub fn is_zero_sized(&self, type_engine: &TypeEngine) -> bool {
        match self {
            TypeInfo::Enum { variant_types, .. } => {
                let mut found_unit_variant = false;
                for variant_type in variant_types {
                    let type_info = type_engine.get(variant_type.type_argument.type_id);
                    if type_info.is_uninhabited(type_engine) {
                        continue;
                    }
                    if type_info.is_zero_sized(type_engine) && !found_unit_variant {
                        found_unit_variant = true;
                        continue;
                    }
                    return false;
                }
                true
            }
            TypeInfo::Struct { fields, .. } => {
                let mut all_zero_sized = true;
                for field in fields {
                    let type_info = type_engine.get(field.type_argument.type_id);
                    if type_info.is_uninhabited(type_engine) {
                        return true;
                    }
                    if !type_info.is_zero_sized(type_engine) {
                        all_zero_sized = false;
                    }
                }
                all_zero_sized
            }
            TypeInfo::Tuple(fields) => {
                let mut all_zero_sized = true;
                for field in fields {
                    let field_type = type_engine.get(field.type_id);
                    if field_type.is_uninhabited(type_engine) {
                        return true;
                    }
                    if !field_type.is_zero_sized(type_engine) {
                        all_zero_sized = false;
                    }
                }
                all_zero_sized
            }
            TypeInfo::Array(elem_ty, length) => {
                length.val() == 0 || type_engine.get(elem_ty.type_id).is_zero_sized(type_engine)
            }
            _ => false,
        }
    }

    pub fn can_safely_ignore(&self, type_engine: &TypeEngine) -> bool {
        if self.is_zero_sized(type_engine) {
            return true;
        }
        match self {
            TypeInfo::Tuple(fields) => fields.iter().all(|type_argument| {
                type_engine
                    .get(type_argument.type_id)
                    .can_safely_ignore(type_engine)
            }),
            TypeInfo::Array(elem_ty, length) => {
                length.val() == 0
                    || type_engine
                        .get(elem_ty.type_id)
                        .can_safely_ignore(type_engine)
            }
            TypeInfo::ErrorRecovery => true,
            TypeInfo::Unknown => true,
            _ => false,
        }
    }

    pub fn is_unit(&self) -> bool {
        match self {
            TypeInfo::Tuple(fields) => fields.is_empty(),
            _ => false,
        }
    }

    pub fn is_copy_type(&self) -> bool {
        matches!(
            self,
            TypeInfo::Boolean | TypeInfo::UnsignedInteger(_) | TypeInfo::RawUntypedPtr
        ) || self.is_unit()
    }

    pub(crate) fn apply_type_arguments(
        self,
        type_arguments: Vec<TypeArgument>,
        span: &Span,
    ) -> CompileResult<TypeInfo> {
        let warnings = vec![];
        let mut errors = vec![];
        if type_arguments.is_empty() {
            return ok(self, warnings, errors);
        }
        match self {
            TypeInfo::Enum { .. } | TypeInfo::Struct { .. } => {
                errors.push(CompileError::Internal(
                    "did not expect to apply type arguments to this type",
                    span.clone(),
                ));
                err(warnings, errors)
            }
            TypeInfo::Custom {
                call_path,
                type_arguments: other_type_arguments,
            } => {
                if other_type_arguments.is_some() {
                    errors.push(CompileError::TypeArgumentsNotAllowed { span: span.clone() });
                    err(warnings, errors)
                } else {
                    let type_info = TypeInfo::Custom {
                        call_path,
                        type_arguments: Some(type_arguments),
                    };
                    ok(type_info, warnings, errors)
                }
            }
            TypeInfo::Unknown
            | TypeInfo::UnknownGeneric { .. }
            | TypeInfo::Str(_)
            | TypeInfo::UnsignedInteger(_)
            | TypeInfo::Boolean
            | TypeInfo::Tuple(_)
            | TypeInfo::ContractCaller { .. }
            | TypeInfo::SelfType
            | TypeInfo::B256
            | TypeInfo::Numeric
            | TypeInfo::RawUntypedPtr
            | TypeInfo::RawUntypedSlice
            | TypeInfo::Contract
            | TypeInfo::ErrorRecovery
            | TypeInfo::Array(_, _)
            | TypeInfo::Storage { .. }
            | TypeInfo::Placeholder(_)
            | TypeInfo::TypeParam(_) => {
                errors.push(CompileError::TypeArgumentsNotAllowed { span: span.clone() });
                err(warnings, errors)
            }
        }
    }

    /// Given a `TypeInfo` `self`, analyze `self` and return all inner
    /// `TypeId`'s of `self`, not including `self`.
    pub(crate) fn extract_inner_types(&self, type_engine: &TypeEngine) -> HashSet<TypeId> {
        let helper = |type_id: TypeId| {
            let mut inner_types = HashSet::new();
            match type_engine.get(type_id) {
                TypeInfo::Enum {
                    type_parameters,
                    variant_types,
                    ..
                } => {
                    inner_types.insert(type_id);
                    for type_param in type_parameters.iter() {
                        inner_types.extend(
                            type_engine
                                .get(type_param.type_id)
                                .extract_inner_types(type_engine),
                        );
                    }
                    for variant in variant_types.iter() {
                        inner_types.extend(
                            type_engine
                                .get(variant.type_argument.type_id)
                                .extract_inner_types(type_engine),
                        );
                    }
                }
                TypeInfo::Struct {
                    type_parameters,
                    fields,
                    ..
                } => {
                    inner_types.insert(type_id);
                    for type_param in type_parameters.iter() {
                        inner_types.extend(
                            type_engine
                                .get(type_param.type_id)
                                .extract_inner_types(type_engine),
                        );
                    }
                    for field in fields.iter() {
                        inner_types.extend(
                            type_engine
                                .get(field.type_argument.type_id)
                                .extract_inner_types(type_engine),
                        );
                    }
                }
                TypeInfo::Custom { type_arguments, .. } => {
                    inner_types.insert(type_id);
                    if let Some(type_arguments) = type_arguments {
                        for type_arg in type_arguments.iter() {
                            inner_types.extend(
                                type_engine
                                    .get(type_arg.type_id)
                                    .extract_inner_types(type_engine),
                            );
                        }
                    }
                }
                TypeInfo::Array(elem_ty, _) => {
                    inner_types.insert(elem_ty.type_id);
                    inner_types.extend(type_engine.get(type_id).extract_inner_types(type_engine));
                }
                TypeInfo::Tuple(elems) => {
                    inner_types.insert(type_id);
                    for elem in elems.iter() {
                        inner_types.extend(
                            type_engine
                                .get(elem.type_id)
                                .extract_inner_types(type_engine),
                        );
                    }
                }
                TypeInfo::Storage { fields } => {
                    inner_types.insert(type_id);
                    for field in fields.iter() {
                        inner_types.extend(
                            type_engine
                                .get(field.type_argument.type_id)
                                .extract_inner_types(type_engine),
                        );
                    }
                }
                TypeInfo::Unknown
                | TypeInfo::UnknownGeneric { .. }
                | TypeInfo::Str(_)
                | TypeInfo::UnsignedInteger(_)
                | TypeInfo::Boolean
                | TypeInfo::ContractCaller { .. }
                | TypeInfo::SelfType
                | TypeInfo::B256
                | TypeInfo::Numeric
                | TypeInfo::RawUntypedPtr
                | TypeInfo::RawUntypedSlice
                | TypeInfo::Contract
                | TypeInfo::Placeholder(_) => {
                    inner_types.insert(type_id);
                }
                TypeInfo::TypeParam(_) | TypeInfo::ErrorRecovery => {}
            }
            inner_types
        };

        let mut inner_types = HashSet::new();
        match self {
            TypeInfo::Enum {
                type_parameters,
                variant_types,
                ..
            } => {
                for type_param in type_parameters.iter() {
                    inner_types.extend(helper(type_param.type_id));
                }
                for variant in variant_types.iter() {
                    inner_types.extend(helper(variant.type_argument.type_id));
                }
            }
            TypeInfo::Struct {
                type_parameters,
                fields,
                ..
            } => {
                for type_param in type_parameters.iter() {
                    inner_types.extend(helper(type_param.type_id));
                }
                for field in fields.iter() {
                    inner_types.extend(helper(field.type_argument.type_id));
                }
            }
            TypeInfo::Custom { type_arguments, .. } => {
                if let Some(type_arguments) = type_arguments {
                    for type_arg in type_arguments.iter() {
                        inner_types.extend(helper(type_arg.type_id));
                    }
                }
            }
            TypeInfo::Array(elem_ty, _) => {
                inner_types.extend(helper(elem_ty.type_id));
            }
            TypeInfo::Tuple(elems) => {
                for elem in elems.iter() {
                    inner_types.extend(helper(elem.type_id));
                }
            }
            TypeInfo::Storage { fields } => {
                for field in fields.iter() {
                    inner_types.extend(helper(field.type_argument.type_id));
                }
            }
            TypeInfo::Unknown
            | TypeInfo::UnknownGeneric { .. }
            | TypeInfo::Str(_)
            | TypeInfo::UnsignedInteger(_)
            | TypeInfo::Boolean
            | TypeInfo::ContractCaller { .. }
            | TypeInfo::SelfType
            | TypeInfo::B256
            | TypeInfo::Numeric
            | TypeInfo::Contract
            | TypeInfo::RawUntypedPtr
            | TypeInfo::RawUntypedSlice
            | TypeInfo::ErrorRecovery
            | TypeInfo::Placeholder(_)
            | TypeInfo::TypeParam(_) => {}
        }
        inner_types
    }

    /// Given a `TypeInfo` `self`, check to see if `self` is currently
    /// supported in match expressions, and return an error if it is not.
    pub(crate) fn expect_is_supported_in_match_expressions(
        &self,
        span: &Span,
    ) -> CompileResult<()> {
        let warnings = vec![];
        let mut errors = vec![];
        match self {
            TypeInfo::UnsignedInteger(_)
            | TypeInfo::Enum { .. }
            | TypeInfo::Struct { .. }
            | TypeInfo::Boolean
            | TypeInfo::Tuple(_)
            | TypeInfo::B256
            | TypeInfo::UnknownGeneric { .. }
            | TypeInfo::Numeric => ok((), warnings, errors),
            TypeInfo::Unknown
            | TypeInfo::RawUntypedPtr
            | TypeInfo::RawUntypedSlice
            | TypeInfo::ContractCaller { .. }
            | TypeInfo::Custom { .. }
            | TypeInfo::SelfType
            | TypeInfo::Str(_)
            | TypeInfo::Contract
            | TypeInfo::Array(_, _)
            | TypeInfo::Storage { .. }
            | TypeInfo::Placeholder(_)
            | TypeInfo::TypeParam(_) => {
                errors.push(CompileError::Unimplemented(
                    "matching on this type is unsupported right now",
                    span.clone(),
                ));
                err(warnings, errors)
            }
            TypeInfo::ErrorRecovery => {
                // return an error but don't create a new error message
                err(warnings, errors)
            }
        }
    }

    /// Given a `TypeInfo` `self`, check to see if `self` is currently
    /// supported in `impl` blocks in the "type implementing for" position.
    pub(crate) fn expect_is_supported_in_impl_blocks_self(&self, span: &Span) -> CompileResult<()> {
        let warnings = vec![];
        let mut errors = vec![];
        match self {
            TypeInfo::UnsignedInteger(_)
            | TypeInfo::Enum { .. }
            | TypeInfo::Struct { .. }
            | TypeInfo::Boolean
            | TypeInfo::Tuple(_)
            | TypeInfo::B256
            | TypeInfo::RawUntypedPtr
            | TypeInfo::RawUntypedSlice
            | TypeInfo::Custom { .. }
            | TypeInfo::Str(_)
            | TypeInfo::Array(_, _)
            | TypeInfo::Contract
            | TypeInfo::Numeric => ok((), warnings, errors),
            TypeInfo::Unknown
            | TypeInfo::UnknownGeneric { .. }
            | TypeInfo::ContractCaller { .. }
            | TypeInfo::SelfType
            | TypeInfo::Storage { .. }
            | TypeInfo::Placeholder(_)
            | TypeInfo::TypeParam(_) => {
                errors.push(CompileError::Unimplemented(
                    "implementing traits on this type is unsupported right now",
                    span.clone(),
                ));
                err(warnings, errors)
            }
            TypeInfo::ErrorRecovery => {
                // return an error but don't create a new error message
                err(warnings, errors)
            }
        }
    }

    /// Given a `TypeInfo` `self`, analyze `self` and return all nested
    /// `TypeInfo`'s found in `self`, including `self`.
    pub(crate) fn extract_nested_types(
        self,
        type_engine: &TypeEngine,
        span: &Span,
    ) -> CompileResult<Vec<TypeInfo>> {
        let mut warnings = vec![];
        let mut errors = vec![];
        let mut all_nested_types = vec![self.clone()];
        match self {
            TypeInfo::Enum {
                variant_types,
                type_parameters,
                ..
            } => {
                for type_parameter in type_parameters.iter() {
                    let mut nested_types = check!(
                        type_engine
                            .get(type_parameter.type_id)
                            .extract_nested_types(type_engine, span),
                        return err(warnings, errors),
                        warnings,
                        errors
                    );
                    all_nested_types.append(&mut nested_types);
                }
                for variant_type in variant_types.iter() {
                    let mut nested_types = check!(
                        type_engine
                            .get(variant_type.type_argument.type_id)
                            .extract_nested_types(type_engine, span),
                        return err(warnings, errors),
                        warnings,
                        errors
                    );
                    all_nested_types.append(&mut nested_types);
                }
            }
            TypeInfo::Struct {
                fields,
                type_parameters,
                ..
            } => {
                for type_parameter in type_parameters.iter() {
                    let mut nested_types = check!(
                        type_engine
                            .get(type_parameter.type_id)
                            .extract_nested_types(type_engine, span),
                        return err(warnings, errors),
                        warnings,
                        errors
                    );
                    all_nested_types.append(&mut nested_types);
                }
                for field in fields.iter() {
                    let mut nested_types = check!(
                        type_engine
                            .get(field.type_argument.type_id)
                            .extract_nested_types(type_engine, span),
                        return err(warnings, errors),
                        warnings,
                        errors
                    );
                    all_nested_types.append(&mut nested_types);
                }
            }
            TypeInfo::Tuple(type_arguments) => {
                for type_argument in type_arguments.iter() {
                    let mut nested_types = check!(
                        type_engine
                            .get(type_argument.type_id)
                            .extract_nested_types(type_engine, span),
                        return err(warnings, errors),
                        warnings,
                        errors
                    );
                    all_nested_types.append(&mut nested_types);
                }
            }
            TypeInfo::Array(elem_ty, _) => {
                let mut nested_types = check!(
                    type_engine
                        .get(elem_ty.type_id)
                        .extract_nested_types(type_engine, span),
                    return err(warnings, errors),
                    warnings,
                    errors
                );
                all_nested_types.append(&mut nested_types);
            }
            TypeInfo::Storage { fields } => {
                for field in fields.iter() {
                    let mut nested_types = check!(
                        type_engine
                            .get(field.type_argument.type_id)
                            .extract_nested_types(type_engine, span),
                        return err(warnings, errors),
                        warnings,
                        errors
                    );
                    all_nested_types.append(&mut nested_types);
                }
            }
            TypeInfo::UnknownGeneric {
                trait_constraints, ..
            } => {
                for trait_constraint in trait_constraints.iter() {
                    for type_arg in trait_constraint.type_arguments.iter() {
                        let mut nested_types = check!(
                            type_engine
                                .get(type_arg.type_id)
                                .extract_nested_types(type_engine, span),
                            return err(warnings, errors),
                            warnings,
                            errors
                        );
                        all_nested_types.append(&mut nested_types);
                    }
                }
            }
            TypeInfo::Unknown
            | TypeInfo::Str(_)
            | TypeInfo::UnsignedInteger(_)
            | TypeInfo::Boolean
            | TypeInfo::ContractCaller { .. }
            | TypeInfo::B256
            | TypeInfo::Numeric
            | TypeInfo::RawUntypedPtr
            | TypeInfo::RawUntypedSlice
            | TypeInfo::Contract
            | TypeInfo::Placeholder(_)
            | TypeInfo::TypeParam(_) => {}
            TypeInfo::Custom { .. } | TypeInfo::SelfType => {
                errors.push(CompileError::Internal(
                    "did not expect to find this type here",
                    span.clone(),
                ));
                return err(warnings, errors);
            }
            TypeInfo::ErrorRecovery => {
                // return an error but don't create a new error message
                return err(warnings, errors);
            }
        }
        ok(all_nested_types, warnings, errors)
    }

    pub(crate) fn extract_nested_generics<'a>(
        &self,
        engines: Engines<'a>,
        span: &Span,
    ) -> CompileResult<HashSet<WithEngines<'a, TypeInfo>>> {
        let mut warnings = vec![];
        let mut errors = vec![];
        let nested_types = check!(
            self.clone().extract_nested_types(engines.te(), span),
            return err(warnings, errors),
            warnings,
            errors
        );
        let generics = HashSet::from_iter(
            nested_types
                .into_iter()
                .filter(|x| matches!(x, TypeInfo::UnknownGeneric { .. }))
                .map(|thing| WithEngines::new(thing, engines)),
        );
        ok(generics, warnings, errors)
    }

    /// Given two `TypeInfo`'s `self` and `other`, check to see if `self` is
    /// unidirectionally a subset of `other`.
    ///
    /// `self` is a subset of `other` if it can be generalized over `other`.
    /// For example, the generic `T` is a subset of the generic `F` because
    /// anything of the type `T` could also be of the type `F` (minus any
    /// external context that may make this statement untrue).
    ///
    /// Given:
    ///
    /// ```ignore
    /// struct Data<T, F> {
    ///   x: T,
    ///   y: F,
    /// }
    /// ```
    ///
    /// the type `Data<T, F>` is a subset of any generic type.
    ///
    /// Given:
    ///
    /// ```ignore
    /// struct Data<T, F> {
    ///   x: T,
    ///   y: F,
    /// }
    ///
    /// impl<T> Data<T, T> { }
    /// ```
    ///
    /// the type `Data<T, T>` is a subset of `Data<T, F>`, but _`Data<T, F>` is
    /// not a subset of `Data<T, T>`_.
    ///
    /// Given:
    ///
    /// ```ignore
    /// struct Data<T, F> {
    ///   x: T,
    ///   y: F,
    /// }
    ///
    /// impl<T> Data<T, T> { }
    ///
    /// fn dummy() {
    ///     // the type of foo is Data<bool, u64>
    ///     let foo = Data {
    ///         x: true,
    ///         y: 1u64
    ///     };
    ///     // the type of bar is Data<u8, u8>
    ///     let bar = Data {
    ///         x: 0u8,
    ///         y: 0u8
    ///     };
    /// }
    /// ```
    ///
    /// then:
    ///
    /// | type:             | is subset of:                                | is not a subset of: |
    /// |-------------------|----------------------------------------------|---------------------|
    /// | `Data<T, T>`      | `Data<T, F>`, any generic type               |                     |
    /// | `Data<T, F>`      | any generic type                             | `Data<T, T>`        |
    /// | `Data<bool, u64>` | `Data<T, F>`, any generic type               | `Data<T, T>`        |
    /// | `Data<u8, u8>`    | `Data<T, T>`, `Data<T, F>`, any generic type |                     |
    ///
    /// For generic types with trait constraints, the generic type `self` is a
    /// subset of the generic type `other` when the trait constraints of
    /// `other` are a subset of the trait constraints of `self`. This is a bit
    /// unintuitive, but you can think of it this way---a generic type `self`
    /// can be generalized over `other` when `other` has no methods
    /// that `self` doesn't have. These methods are coming from the trait
    /// constraints---if the trait constraints of `other` are a subset of the
    /// trait constraints of `self`, then we know that `other` has unique
    /// methods.
    pub(crate) fn is_subset_of(&self, other: &TypeInfo, type_engine: &TypeEngine) -> bool {
        // handle the generics cases
        match (self, other) {
            (
                Self::UnknownGeneric {
                    trait_constraints: ltc,
                    ..
                },
                Self::UnknownGeneric {
                    trait_constraints: rtc,
                    ..
                },
            ) => {
                return rtc.eq(ltc, type_engine);
            }
            // any type is the subset of a generic
            (_, Self::UnknownGeneric { .. }) => {
                return true;
            }
            _ => {}
        }

        self.is_subset_inner(other, type_engine)
    }

    /// Given two `TypeInfo`'s `self` and `other`, checks to see if `self` is
    /// unidirectionally a subset of `other`, excluding consideration of generic
    /// types (like in the `is_subset_of` method).
    pub(crate) fn is_subset_of_for_item_import(
        &self,
        other: &TypeInfo,
        type_engine: &TypeEngine,
    ) -> bool {
        self.is_subset_inner(other, type_engine)
    }

    fn is_subset_inner(&self, other: &TypeInfo, type_engine: &TypeEngine) -> bool {
        match (self, other) {
            (Self::Array(l0, l1), Self::Array(r0, r1)) => {
                type_engine
                    .get(l0.type_id)
                    .is_subset_of(&type_engine.get(r0.type_id), type_engine)
                    && l1.val() == r1.val()
            }
            (
                Self::Custom {
                    call_path: l_name,
                    type_arguments: l_type_args,
                },
                Self::Custom {
                    call_path: r_name,
                    type_arguments: r_type_args,
                },
            ) => {
                let l_types = l_type_args
                    .as_ref()
                    .unwrap_or(&vec![])
                    .iter()
                    .map(|x| type_engine.get(x.type_id))
                    .collect::<Vec<_>>();
                let r_types = r_type_args
                    .as_ref()
                    .unwrap_or(&vec![])
                    .iter()
                    .map(|x| type_engine.get(x.type_id))
                    .collect::<Vec<_>>();
                l_name.suffix == r_name.suffix
                    && types_are_subset_of(type_engine, &l_types, &r_types)
            }
            (
                Self::Enum {
                    call_path: l_name,
                    variant_types: l_variant_types,
                    type_parameters: l_type_parameters,
                },
                Self::Enum {
                    call_path: r_name,
                    variant_types: r_variant_types,
                    type_parameters: r_type_parameters,
                },
            ) => {
                let l_names = l_variant_types
                    .iter()
                    .map(|x| x.name.clone())
                    .collect::<Vec<_>>();
                let r_names = r_variant_types
                    .iter()
                    .map(|x| x.name.clone())
                    .collect::<Vec<_>>();
                let l_types = l_type_parameters
                    .iter()
                    .map(|x| type_engine.get(x.type_id))
                    .collect::<Vec<_>>();
                let r_types = r_type_parameters
                    .iter()
                    .map(|x| type_engine.get(x.type_id))
                    .collect::<Vec<_>>();
                l_name == r_name
                    && l_names == r_names
                    && types_are_subset_of(type_engine, &l_types, &r_types)
            }
            (
                Self::Struct {
                    call_path: l_name,
                    fields: l_fields,
                    type_parameters: l_type_parameters,
                },
                Self::Struct {
                    call_path: r_name,
                    fields: r_fields,
                    type_parameters: r_type_parameters,
                },
            ) => {
                let l_names = l_fields.iter().map(|x| x.name.clone()).collect::<Vec<_>>();
                let r_names = r_fields.iter().map(|x| x.name.clone()).collect::<Vec<_>>();
                let l_types = l_type_parameters
                    .iter()
                    .map(|x| type_engine.get(x.type_id))
                    .collect::<Vec<_>>();
                let r_types = r_type_parameters
                    .iter()
                    .map(|x| type_engine.get(x.type_id))
                    .collect::<Vec<_>>();
                l_name == r_name
                    && l_names == r_names
                    && types_are_subset_of(type_engine, &l_types, &r_types)
            }
            (Self::Tuple(l_types), Self::Tuple(r_types)) => {
                let l_types = l_types
                    .iter()
                    .map(|x| type_engine.get(x.type_id))
                    .collect::<Vec<_>>();
                let r_types = r_types
                    .iter()
                    .map(|x| type_engine.get(x.type_id))
                    .collect::<Vec<_>>();
                types_are_subset_of(type_engine, &l_types, &r_types)
            }
            (a, b) => a.eq(b, type_engine),
        }
    }

    /// Given a `TypeInfo` `self` and a list of `Ident`'s `subfields`,
    /// iterate through the elements of `subfields` as `subfield`,
    /// and recursively apply `subfield` to `self`.
    ///
    /// Returns a [ty::TyStructField] when all `subfields` could be
    /// applied without error.
    ///
    /// Returns an error when subfields could not be applied:
    /// 1) in the case where `self` is not a `TypeInfo::Struct`
    /// 2) in the case where `subfields` is empty
    /// 3) in the case where a `subfield` does not exist on `self`
    pub(crate) fn apply_subfields(
        &self,
        engines: Engines<'_>,
        subfields: &[Ident],
        span: &Span,
    ) -> CompileResult<ty::TyStructField> {
        let mut warnings = vec![];
        let mut errors = vec![];
        let type_engine = engines.te();
        match (self, subfields.split_first()) {
            (TypeInfo::Struct { .. }, None) => err(warnings, errors),
            (
                TypeInfo::Struct {
                    call_path, fields, ..
                },
                Some((first, rest)),
            ) => {
                let field = match fields
                    .iter()
                    .find(|field| field.name.as_str() == first.as_str())
                {
                    Some(field) => field.clone(),
                    None => {
                        // gather available fields for the error message
                        let available_fields =
                            fields.iter().map(|x| x.name.as_str()).collect::<Vec<_>>();
                        errors.push(CompileError::FieldNotFound {
                            field_name: first.clone(),
                            struct_name: call_path.suffix.clone(),
                            available_fields: available_fields.join(", "),
                            span: first.span(),
                        });
                        return err(warnings, errors);
                    }
                };
                let field = if rest.is_empty() {
                    field
                } else {
                    check!(
                        type_engine
                            .get(field.type_argument.type_id)
                            .apply_subfields(engines, rest, span),
                        return err(warnings, errors),
                        warnings,
                        errors
                    )
                };
                ok(field, warnings, errors)
            }
            (TypeInfo::ErrorRecovery, _) => {
                // dont create a new error in this case
                err(warnings, errors)
            }
            (type_info, _) => {
                errors.push(CompileError::FieldAccessOnNonStruct {
                    actually: engines.help_out(type_info).to_string(),
                    span: span.clone(),
                });
                err(warnings, errors)
            }
        }
    }

    pub(crate) fn can_change(&self) -> bool {
        // TODO: there might be an optimization here that if the type params hold
        // only non-dynamic types, then it doesn't matter that there are type params
        match self {
            TypeInfo::Enum {
                type_parameters, ..
            } => !type_parameters.is_empty(),
            TypeInfo::Struct {
                type_parameters, ..
            } => !type_parameters.is_empty(),
            TypeInfo::Str(_)
            | TypeInfo::UnsignedInteger(_)
            | TypeInfo::Boolean
            | TypeInfo::B256
            | TypeInfo::RawUntypedPtr
            | TypeInfo::RawUntypedSlice
            | TypeInfo::ErrorRecovery => false,
            TypeInfo::Unknown
            | TypeInfo::UnknownGeneric { .. }
            | TypeInfo::ContractCaller { .. }
            | TypeInfo::Custom { .. }
            | TypeInfo::SelfType
            | TypeInfo::Tuple(_)
            | TypeInfo::Array(_, _)
            | TypeInfo::Contract
            | TypeInfo::Storage { .. }
            | TypeInfo::Numeric
            | TypeInfo::Placeholder(_)
            | TypeInfo::TypeParam(_) => true,
        }
    }

    /// Checks if a given [TypeInfo] has a valid constructor.
    pub(crate) fn has_valid_constructor(&self) -> bool {
        match self {
            TypeInfo::Unknown => false,
            TypeInfo::Enum { variant_types, .. } => !variant_types.is_empty(),
            _ => true,
        }
    }

    /// Given a `TypeInfo` `self`, expect that `self` is a `TypeInfo::Tuple`,
    /// and return its contents.
    ///
    /// Returns an error if `self` is not a `TypeInfo::Tuple`.
    pub(crate) fn expect_tuple(
        &self,
        engines: Engines<'_>,
        debug_string: impl Into<String>,
        debug_span: &Span,
    ) -> CompileResult<&Vec<TypeArgument>> {
        let warnings = vec![];
        let errors = vec![];
        match self {
            TypeInfo::Tuple(elems) => ok(elems, warnings, errors),
            TypeInfo::ErrorRecovery => err(warnings, errors),
            a => err(
                vec![],
                vec![CompileError::NotATuple {
                    name: debug_string.into(),
                    span: debug_span.clone(),
                    actually: engines.help_out(a).to_string(),
                }],
            ),
        }
    }

    /// Given a `TypeInfo` `self`, expect that `self` is a `TypeInfo::Enum`,
    /// and return its contents.
    ///
    /// Returns an error if `self` is not a `TypeInfo::Enum`.
    pub(crate) fn expect_enum(
        &self,
        engines: Engines<'_>,
        debug_string: impl Into<String>,
        debug_span: &Span,
    ) -> CompileResult<(&Ident, &Vec<ty::TyEnumVariant>)> {
        let warnings = vec![];
        let errors = vec![];
        match self {
            TypeInfo::Enum {
                call_path,
                variant_types,
                ..
            } => ok((&call_path.suffix, variant_types), warnings, errors),
            TypeInfo::ErrorRecovery => err(warnings, errors),
            a => err(
                vec![],
                vec![CompileError::NotAnEnum {
                    name: debug_string.into(),
                    span: debug_span.clone(),
                    actually: engines.help_out(a).to_string(),
                }],
            ),
        }
    }

    /// Given a `TypeInfo` `self`, expect that `self` is a `TypeInfo::Struct`,
    /// and return its contents.
    ///
    /// Returns an error if `self` is not a `TypeInfo::Struct`.
    #[allow(dead_code)]
    pub(crate) fn expect_struct(
        &self,
        engines: Engines<'_>,
        debug_span: &Span,
    ) -> CompileResult<(&Ident, &Vec<ty::TyStructField>)> {
        let warnings = vec![];
        let errors = vec![];
        match self {
            TypeInfo::Struct {
                call_path, fields, ..
            } => ok((&call_path.suffix, fields), warnings, errors),
            TypeInfo::ErrorRecovery => err(warnings, errors),
            a => err(
                vec![],
                vec![CompileError::NotAStruct {
                    span: debug_span.clone(),
                    actually: engines.help_out(a).to_string(),
                }],
            ),
        }
    }
}

/// Given two lists of `TypeInfo`'s `left` and `right`, check to see if
/// `left` is a subset of `right`.
///
/// `left` is a subset of `right` if the following invariants are true:
/// 1. `left` and and `right` are of the same length _n_
/// 2. For every _i_ in [0, n), `left`ᵢ is a subset of `right`ᵢ
/// 3. The elements of `left` satisfy the trait constraints of `right`
///
/// A property that falls of out these constraints are that if `left` and
/// `right` are empty, then `left` is a subset of `right`.
///
/// Given:
///
/// ```ignore
/// left:   [T]
/// right:  [T, F]
/// ```
///
/// `left` is not a subset of `right` because it violates invariant #1.
///
/// Given:
///
/// ```ignore
/// left:   [T, F]
/// right:  [bool, F]
/// ```
///
/// `left` is not a subset of `right` because it violates invariant #2.
///
/// Given:
///
/// ```ignore
/// left:   [T, F]
/// right:  [T, T]
/// ```
///
/// `left` is not a subset of `right` because it violates invariant #3.
///
/// Given:
///
/// ```ignore
/// left:   [T, T]
/// right:  [T, F]
/// ```
///
/// `left` is a subset of `right`.
///
/// Given:
///
/// ```ignore
/// left:   [bool, T]
/// right:  [T, F]
/// ```
///
/// `left` is a subset of `right`.
///
/// Given:
///
/// ```ignore
/// left:   [Data<T, T>, Data<T, F>]
/// right:  [Data<T, F>, Data<T, F>]
/// ```
///
/// `left` is a subset of `right`.
///
fn types_are_subset_of(type_engine: &TypeEngine, left: &[TypeInfo], right: &[TypeInfo]) -> bool {
    // invariant 1. `left` and and `right` are of the same length _n_
    if left.len() != right.len() {
        return false;
    }

    // if `left` and `right` are empty, `left` is inherently a subset of `right`
    if left.is_empty() && right.is_empty() {
        return true;
    }

    // invariant 2. For every _i_ in [0, n), `left`ᵢ is a subset of `right`ᵢ
    for (l, r) in left.iter().zip(right.iter()) {
        if !l.is_subset_of(r, type_engine) {
            return false;
        }
    }

    // invariant 3. The elements of `left` satisfy the constraints of `right`
    let mut constraints = vec![];
    for i in 0..(right.len() - 1) {
        for j in (i + 1)..right.len() {
            let a = right.get(i).unwrap();
            let b = right.get(j).unwrap();
            if a.eq(b, type_engine) {
                // if a and b are the same type
                constraints.push((i, j));
            }
        }
    }
    for (i, j) in constraints.into_iter() {
        let a = left.get(i).unwrap();
        let b = left.get(j).unwrap();
        if !a.eq(b, type_engine) {
            return false;
        }
    }

    // if all of the invariants are met, then `self` is a subset of `other`!
    true
}

fn print_inner_types(
    engines: Engines<'_>,
    name: String,
    inner_types: impl Iterator<Item = TypeId>,
) -> String {
    let inner_types = inner_types
        .map(|x| engines.help_out(x).to_string())
        .collect::<Vec<_>>();
    format!(
        "{}{}",
        name,
        if inner_types.is_empty() {
            "".into()
        } else {
            format!("<{}>", inner_types.join(", "))
        }
    )
}<|MERGE_RESOLUTION|>--- conflicted
+++ resolved
@@ -150,13 +150,8 @@
 }
 
 impl HashWithEngines for TypeInfo {
-<<<<<<< HEAD
     fn hash<H: Hasher>(&self, state: &mut H, type_engine: &TypeEngine) {
-        std::mem::discriminant(self).hash(state);
-=======
-    fn hash<H: Hasher>(&self, state: &mut H, engines: Engines<'_>) {
         self.discriminant_value().hash(state);
->>>>>>> 504f2c09
         match self {
             TypeInfo::Str(len) => {
                 len.hash(state);
@@ -348,6 +343,7 @@
                 },
             ) => l.cmp(r).then_with(|| ltc.cmp(rtc, type_engine)),
             (Self::Placeholder(l), Self::Placeholder(r)) => l.cmp(r, type_engine),
+            (Self::TypeParam(l), Self::TypeParam(r)) => l.cmp(r),
             (
                 Self::Custom {
                     call_path: l_call_path,
@@ -637,6 +633,7 @@
             TypeInfo::Storage { .. } => 17,
             TypeInfo::RawUntypedPtr => 18,
             TypeInfo::RawUntypedSlice => 19,
+            TypeInfo::TypeParam(_) => 20,
         }
     }
 
