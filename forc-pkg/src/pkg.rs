--- conflicted
+++ resolved
@@ -450,11 +450,7 @@
             ProgramABI::MidenVM(_) => (),
         }
 
-<<<<<<< HEAD
-        info!("  Bytecode size is {} bytes.", self.bytecode.bytes.len());
-=======
-        info!("      Bytecode size: {} bytes", self.bytecode.len());
->>>>>>> 10545f9a
+        info!("      Bytecode size: {} bytes", self.bytecode.bytes.len());
         // Additional ops required depending on the program type
         match self.tree_type {
             TreeType::Contract => {
@@ -2171,7 +2167,14 @@
         let mut source_map = SourceMap::new();
         let pkg = &plan.graph()[node];
         let manifest = &plan.manifest_map()[&pkg.id()];
-<<<<<<< HEAD
+        let program_ty = manifest.program_type().ok();
+
+        print_compiling(
+            program_ty.as_ref(),
+            &pkg.name,
+            &pkg.source.display_compiling(manifest.dir()),
+        );
+
         let is_contract_dependency = is_contract_dependency(plan.graph(), node);
         // If we are building a contract and tests are enabled or we are building a contract
         // dependency, we need the tests exlcuded bytecode.
@@ -2224,16 +2227,7 @@
         } else {
             None
         };
-=======
-        let program_ty = manifest.program_type().ok();
-
-        print_compiling(
-            program_ty.as_ref(),
-            &pkg.name,
-            &pkg.source.display_compiling(manifest.dir()),
-        );
-
->>>>>>> 10545f9a
+      
         let constants = if let Some(injected_ctc) = const_inject_map.get(pkg) {
             let mut constants = manifest.config_time_constants();
             constants.extend(
