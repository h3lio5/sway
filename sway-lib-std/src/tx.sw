--- conflicted
+++ resolved
@@ -171,7 +171,6 @@
     }
 }
 
-<<<<<<< HEAD
 /// Get the script data
 pub fn tx_script_data() -> Bytes {
     let pointer = tx_script_data_start_pointer();
@@ -192,20 +191,6 @@
     data_bytes.len = length;
     pointer.copy_bytes_to(data_bytes.buf.ptr, length);
     data_bytes
-=======
-/// Get the script data, typed. **Unsafe.**
-pub fn tx_script_data<T>() -> T {
-    let ptr = tx_script_data_start_pointer();
-    // TODO some safety checks on the input data? We are going to assume it is the right type for now.
-    ptr.read::<T>()
-}
-
-/// Get the script bytecode.
-/// Must be cast to a `u64` array, with sufficient length to contain the bytecode.
-/// Bytecode will be padded to next whole word.
-pub fn tx_script_bytecode<T>() -> T {
-    tx_script_start_pointer().read::<T>()
->>>>>>> bdfe0ebd
 }
 
 /// Get the hash of the script bytecode.
@@ -229,12 +214,8 @@
 }
 
 const TX_ID_OFFSET = 0;
-<<<<<<< HEAD
-/// Get the id of the current transaction.
-=======
 
 /// Get the ID of the current transaction.
->>>>>>> bdfe0ebd
 pub fn tx_id() -> b256 {
     asm(ptr: TX_ID_OFFSET) { ptr: raw_ptr }.read()
 }